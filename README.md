<<<<<<< HEAD
## YOLO Air : Makes improvements easy again

#### News
手把手改进YOLO系列: 全面改进篇更新🔗：
[点击查看详情🚀 - 更多更全更新颖·《原创》·《最新》· 手把手改进YOLO系列详细教程(包括改进原理以及改进源代码 · 改进有效涨点)📚](https://github.com/iscyy/yoloair/wiki/Improved-tutorial-presentation)

更新 [🔗 YOLOAir2](https://github.com/iscyy/yoloair2) 目标检测代码库 ☁️💡🎈
- **Based on the YOLOv7 framework, Pure for improving YOLOv7**

- [YOLOAir2 ](https://github.com/iscyy/yoloair2) is the second version of the YOLOAir series, The framework is based on YOLOv7, including YOLOv7, YOLOv6, YOLOv5, YOLOX, YOLOR, YOLOv4, YOLOv3, Transformer, Attention and Improved-YOLOv7... 
- As a supplement and perfection of YOLOAir
-----
=======
## 全新的 UltralyticsPro 项目来袭🚀

🔥🔥🔥专注于YOLOv8改进，NEW - YOLOv8 🚀 in PyTorch >, Support to improve Backbone, Neck, Head, Loss, IoU, LA, NMS and other modules🚀 Makes YOLOv8 improvements easy again

🌟 全新的YOLOv8改进项目**ultralyticsPro**来袭，最新改进点更新🚀2024

**一、 改进YOLOv8 免费内容**<br />本项目持续会更新一些免费的改进点，每周都会更新<br />

3.22更新：
注意力机制：[ultralytics/cfg/models/cfg2024/YOLOv8-Attention](https://github.com/iscyy/ultralyticsPro/tree/main/ultralytics/cfg/models/cfg2024/YOLOv8-Attention)  

GAM 注意力机制、  
SA 注意力机制、  
SimAM 注意力机制、  
SK 注意力机制、  
SOCA 注意力机制、  
CBAM 注意力机制、  

3.23更新：
金字塔结构：[ultralytics/cfg/models/cfg2024/YOLOv8-金字塔结构改进](https://github.com/iscyy/ultralyticsPro/blob/main/ultralytics/cfg/models/cfg2024/YOLOv8-%E9%87%91%E5%AD%97%E5%A1%94%E7%BB%93%E6%9E%84%E6%94%B9%E8%BF%9B/YOLOv8-ASPP.yaml)  

SPPELAN、  
SimSPPF、  
BasicRFB、  
ASPP、  
SPPFCSPC  

更多更新，详细点击👉：[https://github.com/iscyy/ultralyticsPro](https://github.com/iscyy/ultralyticsPro)

----------------------------

### 🌟 全新的YOLOAir2024版本来袭，最新改进点更新🚀2024

---------

YOLOv5项目更新

2024.03

新增Dysample上采样改进点：ICCV2023论文：[Dysample上采样改进](./configs2024/yolov5-other/yolov5-dysample.yaml)

## YOLO Air : Makes improvements easy again
>>>>>>> e9a2e2e2

<div align="center">
  <p>
    <a align="center" href="https://github.com/iscyy/yoloair" target="_blank">
      <img width="850" src="https://img-blog.csdnimg.cn/11d5f1f403f74cff9c2f70a0c3b92de4.png"></a>
    <br><br>
  </p>
  <p>YOLOAir是一个基于PyTorch的YOLO算法库。统一模型代码框架、统一应用、统一改进、易于模块组合、构建更强大的网络模型。</p>

  简体中文 | [English](./README_EN.md)

  ![](https://img.shields.io/badge/News-2022-red)  ![](https://img.shields.io/badge/Update-YOLOAir-orange) ![](https://visitor-badge.glitch.me/badge?page_id=iscyy.yoloair)  

  #### **支持**

![https://github.com/iscyy/yoloair](https://img.shields.io/badge/Support-YOLOv5-red) ![https://github.com/iscyy/yoloair](https://img.shields.io/badge/Support-YOLOv7-brightgreen) ![https://github.com/iscyy/yoloair](https://img.shields.io/badge/Support-YOLOv6-blueviolet) ![https://github.com/iscyy/yoloair](https://img.shields.io/badge/Support-YOLOX-yellow) ![https://github.com/iscyy/yoloair](https://img.shields.io/badge/Support-PPYOLOE-007d65) ![https://github.com/iscyy/yoloair](https://img.shields.io/badge/Support-YOLOv4-green) ![https://github.com/iscyy/yoloair](https://img.shields.io/badge/Support-TOOD-6a6da9) 
![https://github.com/iscyy/yoloair](https://img.shields.io/badge/Support-YOLOv3-yellowgreen) ![https://github.com/iscyy/yoloair](https://img.shields.io/badge/Support-YOLOR-lightgrey) ![https://github.com/iscyy/yoloair](https://img.shields.io/badge/Support-Scaled_YOLOv4-ff96b4) ![](https://img.shields.io/badge/Support-Transformer-9cf) ![https://github.com/iscyy/yoloair](https://img.shields.io/badge/Support-PPYOLO-lightgrey) ![https://github.com/iscyy/yoloair](https://img.shields.io/badge/Support-PPYOLOv2-yellowgreen) ![https://github.com/iscyy/yoloair](https://img.shields.io/badge/Support-PPYOLOEPlus-d5c59f) ![https://github.com/iscyy/yoloair](https://img.shields.io/badge/Support-MLP-ff69b4) ![https://github.com/iscyy/yoloair](https://img.shields.io/badge/Support-Attention-green)

[特性🚀](#主要特性) • [使用🍉](#使用) • [文档📒](https://github.com/iscyy/yoloair) • [报告问题🌟](https://github.com/iscyy/yoloair/issues/new) • [更新💪](#-to-do) • [讨论✌️](https://github.com/iscyy/yoloair/discussions)  
<<<<<<< HEAD
• [YOLO改进方式教程及原理参考🚀](https://github.com/iscyy/yoloair/wiki/Improved-tutorial-presentation)•


=======
• [YOLO改进方式教程及原理参考🚀](#yolo网络模型具体改进方式教程及原理参考)•


>>>>>>> e9a2e2e2
![https://github.com/iscyy/yoloair](https://img-blog.csdnimg.cn/f7045ecc4f90430cafc276540dddd702.gif#pic_center)

</div>

## Introduction

**模型多样化**: 基于不同网络模块构建不同检测网络模型。

**模块组件化**: 帮助用户自定义快速组合Backbone、Neck、Head，使得网络模型多样化，助力科研改进检测算法、模型改进，网络排列组合🏆。构建强大的网络模型。

**统一模型代码框架、统一应用方式、统一调参、统一改进、集成多任务、易于模块组合、构建更强大的网络模型**。

内置集成YOLOv5、YOLOv7、YOLOv6、YOLOX、YOLOR、Transformer、PP-YOLO、PP-YOLOv2、PP-YOLOE、PP-YOLOEPlus、Scaled_YOLOv4、YOLOv3、YOLOv4、YOLO-Face、TPH-YOLO、YOLOv5Lite、SPD-YOLO、SlimNeck-YOLO、PicoDet等模型网络结构... 
集成多种检测算法 和 相关多任务模型 使用统一模型代码框架，**集成在 YOLOAir 库中，统一应用方式**。便于科研者用于论文算法模型改进，模型对比，实现网络组合多样化。包含轻量化模型和精度更高的模型，根据场景合理选择，在精度和速度俩个方面取得平衡。同时该库支持解耦不同的结构和模块组件，让模块组件化，通过组合不同的模块组件，用户可以根据不同数据集或不同业务场景自行定制化构建不同检测模型。

支持集成多任务，包括目标检测、实例分割、图像分类、姿态估计、人脸检测、目标跟踪等任务

<img src='https://img-blog.csdnimg.cn/1589c7f744004401b9d88132de35abe8.jpeg#pic_center' alt='ingishvcn'>

**Star🌟、Fork** 不迷路，同步更新。![](https://img.shields.io/github/stars/iscyy/yoloair?style=social)

项目地址🌟: https://github.com/iscyy/yoloair


部分改进说明教程🌟: [https://github.com/iscyy/yoloair/wiki/Improved-tutorial-presentation](https://github.com/iscyy/yoloair/wiki/Improved-tutorial-presentation)
______________________________________________________________________

### 🌟 Beta Supported Updates
下列功能 YOLOAir-Beta版本内测 已支持🔥
- 其他 功能🌟
______________________________________________________________________

### 🌟 To Do

- 支持多任务, 包括 目标检测、分类、分割、姿态估计、人脸检测、目标跟踪 等任务
______________________________________________________________________

### 主要特性🚀

🚀支持更多的YOLO系列算法模型改进(持续更新...)

YOLOAir 算法库汇总了多种主流YOLO系列检测模型，一套代码集成多种模型: 

- 内置集成 YOLOv5 模型网络结构、YOLOv7 模型网络结构、 YOLOv6 模型网络结构、PP-YOLO 模型网络结构、PP-YOLOE 模型网络结构、PP-YOLOEPlus 模型网络结构、YOLOR 模型网络结构、YOLOX 模型网络结构、ScaledYOLOv4 模型网络结构、YOLOv4 模型网络结构、YOLOv3 模型网络结构、YOLO-FaceV2模型网络结构、TPH-YOLOv5模型网络结构、SPD-YOLO模型网络结构、SlimNeck-YOLO模型网络结构、YOLOv5-Lite模型网络结构、PicoDet模型网络结构等持续更新中...


🚀支持更多的网络模型组件
- 如表
<<<<<<< HEAD

<details open>
<div align="center">
  <b>YOLOAir Structural Module Components</b>
</div>
<table align="center">
  <tbody>
    <tr align="center" valign="bottom">
      <td>
        <b>Backbones</b>
      </td>
      <td>
        <b>Necks</b>
      </td>
      <td>
        <b>Head</b>
      </td>
    </tr>
    <tr valign="top">
      <td>
      <ul>
        <li>CSPDarkNet系列</li>
        <li>HorNet系列</li>
        <li>ResNet系列</li>
        <li>RegNet系列</li>
        <li>ShuffleNet系列</li>
        <li>RepLKNet系列</li>
        <li>MobileNet系列</li>
        <li>EfficientNet系列</li>
        <li>ConvNext系列</li>
        <li>Ghost系列</li>
        <li>RepVGG系列</li>
        <li>transformer系列</li>
      </ul>
      </td>
      <td>
      <ul>
        <li>PANet</li>
        <li>RepPAN</li>
        <li>BiFPN</li>
        <li>CSPPAN</li>
        <li>SlimNeck</li>
        <li>ELANPAN</li>
        <li>GSNeck</li>
      </ul>
      </td>
      <td>
        <ul>
          <li>YOLOv4Head</li>
          <li>YOLOv5Head</li>
          <li>YOLOv6 Efficient decoupled head </li>
          <li>YOLOv7 IDetect Head</li>
          <li>YOLOv7 IAuxDetect Head</li>
          <li>YOLOX DetectX Head</li>
          <li>自适应空间特征融合 检测头ASFF Head</li>
          <li>YOLOR 隐式学习 Head</li>
          <li>EH-Head</li>
          <li>Dual Weighting Head</li>
          <li>FCOS Head</li>
          <li>Dynamic Head</li>
          ...
        </ul>
      </td>
    </tr>
</td>
    </tr>
  </tbody>
</table>

</details>

=======

<details open>
<div align="center">
  <b>YOLOAir Structural Module Components</b>
</div>
<table align="center">
  <tbody>
    <tr align="center" valign="bottom">
      <td>
        <b>Backbones</b>
      </td>
      <td>
        <b>Necks</b>
      </td>
      <td>
        <b>Head</b>
      </td>
    </tr>
    <tr valign="top">
      <td>
      <ul>
        <li>CSPDarkNet系列</li>
        <li>HorNet系列</li>
        <li>ResNet系列</li>
        <li>RegNet系列</li>
        <li>ShuffleNet系列</li>
        <li>RepLKNet系列</li>
        <li>MobileNet系列</li>
        <li>EfficientNet系列</li>
        <li>ConvNext系列</li>
        <li>Ghost系列</li>
        <li>RepVGG系列</li>
        <li>transformer系列</li>
      </ul>
      </td>
      <td>
      <ul>
        <li>PANet</li>
        <li>RepPAN</li>
        <li>BiFPN</li>
        <li>CSPPAN</li>
        <li>SlimNeck</li>
        <li>ELANPAN</li>
        <li>GSNeck</li>
      </ul>
      </td>
      <td>
        <ul>
          <li>YOLOv4Head</li>
          <li>YOLOv5Head</li>
          <li>YOLOv6 Efficient decoupled head </li>
          <li>YOLOv7 IDetect Head</li>
          <li>YOLOv7 IAuxDetect Head</li>
          <li>YOLOX DetectX Head</li>
          <li>自适应空间特征融合 检测头ASFF Head</li>
          <li>YOLOR 隐式学习 Head</li>
          <li>EH-Head</li>
          <li>Dual Weighting Head</li>
          <li>FCOS Head</li>
          <li>Dynamic Head</li>
          ...
        </ul>
      </td>
    </tr>
</td>
    </tr>
  </tbody>
</table>

</details>

>>>>>>> e9a2e2e2

<details open>
<div align="center">
  <b>YOLOAir Module Components</b>
</div>
<table align="center">
  <tbody>
    <tr align="center" valign="bottom">
      <td>
        <b>Attention注意力机制</b>
      </td>
      <td>
        <b>标签分配策略</b>
      </td>
      <td>
        <b>IoU损失函数</b>
      </td>
    </tr>
    <tr valign="top">
      <td>
      <ul>
        <li>Self Attention</li>
        <li>Contextual Transformer</li>
        <li>Bottleneck Transformer</li>
        <li>S2-MLP Attention</li>
        <li>AxialAttention</li>
        <li>DANet</li>
        <li>DoubleAttention</li>
        <li>GlobalContextBlock</li>
        <li>ParNetAttention</li>
        <li>PolarizedSelfAttention</li>
        <li>SpatialGroupEnhance copy</li>
        <li>TripletAttention</li>
        <li>SK Attention</li>
        <li>CBAM Attention</li>
        <li>SE Attention</li>
        <li>Coordinate attention</li>
        <li>NAM Attention</li>
        <li>GAM Attention</li>
        <li>ECA Attention</li>
        <li>Shuffle Attention</li>
        <li>CrissCrossAttention</li>
        <li>SOCAttention</li>
        <li>SimAM Attention</li>
        <li>CrissCrossAttention</li>
      </ul>
      </td>
      <td>
      <ul>
          <li>Multi Anchor策略</li>
          <li>YOLOv5 标签分配策略</li>
          <li>SimOTA 标签分配策略</li>
          <li>YOLOv7 标签分配策略</li>
          <li>FreeAnchor 标签分配策略</li>
          <li>AutoAssign 标签分配策略</li>
          <li>Dual Weighting 标签分配策略</li>
          <li>Probabilistic Anchor Assignment 锚分配策略</li>
          <li>其他改进的标签分配策略</li>
        </ul>
      </td>
      <td>
        <ul>
          <li>CIoU</li>
          <li>DIoU</li>
          <li>GIoU</li>
          <li>EIoU</li>
          <li>SIoU</li>
          <li>alpha IOU</li>      
          ...
        </ul>
      </td>
    </tr>
</td>
    </tr>
  </tbody>
</table>

</details>


<details open>
<div align="center">
  <b>Module Components</b>
</div>
<table align="center">
  <tbody>
    <tr align="center" valign="bottom">
      <td>
        <b>Loss</b>
      </td>
      <td>
        <b>NMS</b>
      </td>
      <td>
        <b>数据增强</b>
      </td>
    </tr>
    <tr valign="top">
      <td>
      <ul>
        <li>ComputeLoss(v3)</li>
        <li>ComputeLoss(v4)</li>
        <li>ComputeLoss(v5)</li>
        <li>ComputeLoss(v6)</li>
        <li>ComputeLoss(X)</li>
        <li>ComputeLossAuxOTA(v7)</li>
        <li>ComputeLossOTA(v7)</li>
      </ul>
      </td>
      <td>
      <ul>
        <li>NMS</li>
        <li>Merge-NMS</li>
        <li>Soft-NMS</li>
        <li>CIoU_NMS</li>
        <li>DIoU_NMS</li>
        <li>GIoU_NMS</li>
        <li>EIoU_NMS</li>
        <li>SIoU_NMS</li>
        <li>Soft-SIoUNMS</li>
        <li>Soft-CIoUNMS</li>
        <li>Soft-DIoUNMS</li>
        <li>Soft-EIoUNMS</li>
        <li>Soft-GIoUNMS</li>
        <li>SimSPPF</li>
        <li>SimSPPF</li>
        <li>SimSPPF</li>  
      </ul>
      </td>
      <td>
        <ul>
          <li>Mosaic</li>
          <li>Copy paste</li>
          <li>Random affine(Rotation, Scale, Translation and Shear)</li>
          <li>MixUp</li>
          <li>HSV</li>
          <li>Random horizontal flip</li> 
          ...
        </ul>
      </td>
    </tr>
</td>
    </tr>
  </tbody>
</table>

</details>


<details open>
<div align="center">
  <b>YOLOAir Module Components</b>
</div>
<table align="center">
  <tbody>
    <tr align="center" valign="bottom">
      <td>
        <b>空间金字塔池化结构</b>
      </td>
      <td>
        <b>模块化组件</b>
      </td>
      <td>
        <b>AnchorBased / AnchorFree</b>
      </td>
    </tr>
    <tr valign="top">
      <td>
        <ul>
        <li>SPP</li>
        <li>SPPF</li>
        <li>ASPP</li>
        <li>RFB</li>
        <li>SPPCSPC</li>
        <li>SPPFCSPC</li>
        <li>SimSPPF</li>
      </ul>
      </td>
      <td>
        <ul>
          <li>Conv, GhostConv, Bottleneck, GhostBottleneck, SPP, SPPF, DWConv, MixConv2d, Focus, CrossConv,BottleneckCSP, C3, C3TR, C3SPP, C3Ghost, C3HB, C3RFEM, MultiSEAM, SEAM, C3STR, SPPCSPC, RepConv, BoT3, Air, CA, CBAM, Involution, Stem, ResCSPC, ResCSPB, ResXCSPB, ResXCSPC, BottleneckCSPB, BottleneckCSPC, ASPP, BasicRFB, SPPCSPC_group, HorBlock, CNeB,C3GC ,C3C2, nn.ConvTranspose2d, DWConvblock, RepVGGBlock, CoT3, ConvNextBlock, SPPCSP, BottleneckCSP2, DownC, BottleneckCSPF, RepVGGBlock, ReOrg, DWT, MobileOne,HorNet...</li>
        </ul>
      </td>
      <td>
        <ul>
          <li>YOLOv5、YOLOv7、YOLOv3、YOLOv4、YOLOR、ScaledYOLOv4、PPYOLO、PPYOLOv2、Improved-YOLOv5、Improved-YOLOv7</li> 
          <li>YOLOX、YOLOv6 (Paper)、PPYOLOE、PPYOLOE+</li>
          ...
        </ul>
      </td>
    </tr>
</td>
    </tr>
  </tbody>
</table>
</details>


<details>

🚀支持更多Backbone

-  CSPDarkNet系列   
-  HorNet系列  
-  ResNet系列  
-  RegNet 系列  
-  ShuffleNet系列  
-  Ghost系列  
-  MobileNet系列  
-  EfficientNet系列  
-  ConvNext系列  
-  RepLKNet系列  
-  重参数化系列  
-  RepVGG系列  
-  RepMLP系列  
-  ACNet系列
-  RepConv系列  
-  OREPA系列
-  Mobileone系列  
-  自注意力Transformer系列  
-  MobileViT系列
-  BoTNet-Transfomrer  
-  CoTNet-Transfomrer  
-  Swin-Transfomrer  
-  Swin-Transfomrer(v2)  
-  以及其他trans系列
持续更新中🎈🚀🚀🚀
注: (YOLOAir(Beta)🔥 已经完成更新 20+ 种Transformer系列主干网络、多种MLP网络 以及 绝大部分重参数化结构模型网络)

🚀支持更多Neck
- FPN  
- PANet  
- RepPAN
- BiFPN
- CSPPAN
- SlimNeck
- ELANPAN  
 持续更新中🎈

🚀支持更多检测头Head  
-  YOLOv4、YOLOv5 Head检测头;
-  YOLOR 隐式学习Head检测头;
-  YOLOX的解耦合检测头Decoupled Head、DetectX Head;
-  自适应空间特征融合 检测头ASFF Head;
-  YOLOv6-v2.0 Efficient decoupled head;
-  YOLOv7检测头IAuxDetect Head, IDetect Head等;

-  其他不同检测头

🚀支持更多即插即用的注意力机制Attention
- 在网络任何部分即插即用式使用注意力机制
- Self Attention  
- Contextual Transformer  
- Bottleneck Transformer  
- S2-MLP Attention  
- SK Attention  
- CBAM Attention  
- SE Attention  
- Coordinate attention  
- NAM Attention  
- GAM Attention  
- ECA Attention  
- Shuffle Attention  
- CrissCrossAttention  
- Coordinate attention  
- SOCAttention  
- SimAM Attention 
持续更新中🎈  

- 🔥🔥🔥 重磅！！！作为开源项目补充，推荐一个注意力算法代码库[External-Attention](https://github.com/xmu-xiaoma666/External-Attention-pytorch)，里面汇总整理很全面，包含各种Attention等代码，代码简洁易读，一行代码实现Attention机制。

🚀更多空间金字塔池化结构  
- SPP
- SPPF
- ASPP
- RFB
- SPPCSPC  
- SPPFCSPC  
- SimSPPF
持续更新中🎈    

🚀支持更多Loss   
- ComputeLoss  
- ComputeLoss(v5)  
- ComputeLoss(v6)  
- ComputeLoss(X)  
- ComputeLossAuxOTA(v7)  
- ComputeLossOTA(v7)  
- ComputeNWDLoss  
- 其他Loss

🚀支持 Anchor-base 和 Anchor-Free  

- 🌟 YOLOv5、YOLOv7、YOLOv3、YOLOv4、YOLOR、ScaledYOLOv4、PPYOLO、PPYOLOv2、Improved-YOLOv5、Improved-YOLOv7

- 🌟 YOLOX、YOLOv6 (Paper)、PPYOLOE、PPYOLOE+

🚀支持多种标签分配策略  
- Multi Anchor策略
- YOLOv5 标签分配策略
- SimOTA 标签分配策略
- YOLOv7 标签分配策略
- AutoAssign 标签分配策略🌟
- Dual Weighting 标签分配策略🌟
- FreeAnchor 标签分配策略🌟
- 其他改进的标签分配策略
持续更新中🎈  

🚀支持加权框融合(WBF)  

🚀 内置多种网络模型模块化组件  
Conv, GhostConv, Bottleneck, GhostBottleneck, SPP, SPPF, DWConv, MixConv2d, Focus, CrossConv,BottleneckCSP, C3, C3TR, C3SPP, C3Ghost, C3HB, C3RFEM, MultiSEAM, SEAM, C3STR, SPPCSPC, RepConv, BoT3, Air, CA, CBAM, Involution, Stem, ResCSPC, ResCSPB, ResXCSPB, ResXCSPC, BottleneckCSPB, BottleneckCSPC, ASPP, BasicRFB, SPPCSPC_group, HorBlock, CNeB,C3GC ,C3C2, nn.ConvTranspose2d, DWConvblock, RepVGGBlock, CoT3, ConvNextBlock, SPPCSP, BottleneckCSP2, DownC, BottleneckCSPF, RepVGGBlock, ReOrg, DWT, MobileOne,HorNet...等详细代码 **./models/common.py文件** 内  

🚀支持更多IoU损失函数  
- CIoU  
- DIoU  
- GIoU  
- EIoU  
- SIoU  
- alpha IOU  
持续更新中🎈    

🚀支持更多NMS  
- NMS  
- Merge-NMS  
- Soft-NMS  
- CIoU_NMS  
- DIoU_NMS  
- GIoU_NMS  
- EIoU_NMS  
- SIoU_NMS  
- Soft-SIoUNMS、Soft-CIoUNMS、Soft-DIoUNMS、Soft-EIoUNMS、Soft-GIoUNMS等;    
持续更新中🎈    

🚀支持更多数据增强  
- Mosaic、Copy paste、Random affine(Rotation, Scale, Translation and Shear)、MixUp、Augment HSV(Hue, Saturation, Value、Random horizontal flip  

</details>

🚀支持加载YOLOv3、YOLOv4、YOLOv5、YOLOv7、YOLOR、Scaled_YOLO等网络的官方预训练权重进行迁移学习

🚀 YOLO系列网络模型热力图可视化(GardCAM、GardCAM++等)
支持YOLOv3、、YOLOv3-SPP、YOLOv4、YOLOv5、YOLOR、YOLOv7Scaled_YOLOv4、TPH-YOLO、SPD-YOLO以及自定义网络模型等模型 (YOLOAir(Beta版本内测)🔥已支持)

🚀主流网络模型结构图汇总: [模型🔗](https://github.com/iscyy/yoloair/blob/main/docs/document/model_.md) 

以上组件模块使用统一模型代码框架、统一任务形式、统一应用方式，**模块组件化**🚀 可以帮助用户自定义快速组合Backbone、Neck、Head，使得网络模型多样化，助力科研改进检测算法，构建更强大的网络模型。

说明: 以上主要特性支持 包括 Main版本 和 Beta版本，部分特性暂时只完成更新在 Beta 中，不是所有更新都直接在 Main 中，后续 Beta 版本内测之后逐渐加入到 Main版本中。

______________________________________________________________________

### 内置网络模型配置支持✨

🚀包括基于 YOLOv5、YOLOv7、YOLOX、YOLOR、YOLOv3、YOLOv4、Scaled_YOLOv4、PPYOLO、PPYOLOE、PPYOLOEPlus、Transformer、YOLO-FaceV2、PicoDet、YOLOv5-Lite、TPH-YOLOv5、SPD-YOLO等**其他多种改进网络结构等算法模型**的模型配置文件
______________________________________________________________________

### 效果预览🚀

|目标检测|目标分割|
:-------------------------:|:-------------------------:
<img src='https://img-blog.csdnimg.cn/0b04579f80d145d7bd2e854753e9f367.jpeg' width='300px' height='180px'  alt='ingishvcn'>  |  <img src='https://img-blog.csdnimg.cn/adb10e3c47e440f9acf4a183df9acf05.jpeg#pic_center' width='300px' height='180px'  alt='ingishvcn'>

|图像分类|实例分割|
:-------------------------:|:-------------------------:
<img src='https://img-blog.csdnimg.cn/b1ca7795b70c4b6086b5e6b43b687c1b.jpeg#pic_center' width='300px' height='180px'  alt='ingishvcn'>  |  <img src='https://img-blog.csdnimg.cn/d29f6d6fa0624c5cacf107bd5d1a5fa2.jpeg#pic_center' width='300px' height='180px'  alt='ingishvcn'>

|目标分割|目标跟踪|
:-------------------------:|:-------------------------:
<img src='https://img-blog.csdnimg.cn/0ce7c7584f2149c980d7e292fc1fcd24.jpeg#pic_center' width='300px' height='180px'  alt='ingishvcn'>  |  <img src='https://img-blog.csdnimg.cn/d9ae8953fb394a74a6b1096a401fc315.jpeg#pic_center' width='300px' height='180px'  alt='ingishvcn'>

|姿态估计|人脸检测|
:-------------------------:|:-------------------------:
<img src='https://img-blog.csdnimg.cn/01f41103dc6c416aaeeb4577b87bb363.gif#pic_center' width='300px' height='260px' alt='ingishvcn'>  |  <img src='https://img-blog.csdnimg.cn/d18a095621b64da69d2a712fa5613976.gif#pic_center' width='300px' height='260px'   alt='ingishvcn'>

|热力图01|热力图02|
:-------------------------:|:-------------------------:
<img src='https://img-blog.csdnimg.cn/eef8f911702242a5bb3e10a2e3188ca6.jpeg#pic_center' width='300px' height='180px' alt='ingishvcn'>  |  <img src='https://img-blog.csdnimg.cn/a22986632c25462cbe6abddc75a01ca5.jpeg#pic_center' width='300px' height='180px'   alt='ingishvcn'>


![yolo](https://img-blog.csdnimg.cn/b962fcd1bfa841399226ca564f22a385.gif#pic_center)
### 预训练权重🚀

- YOLOv5
https://github.com/ultralytics/yolov5/releases/tag/v6.1

- YOLOv4
https://github.com/iscyy/yoloair/releases/tag/v1.0

- YOLOv3
https://github.com/iscyy/yoloair/releases/tag/v1.0

- YOLOR
https://github.com/iscyy/yoloair/releases/tag/v1.0

- Scaled_YOLO
https://github.com/iscyy/yoloair/releases/tag/v1.0

- YOLOv7
https://github.com/iscyy/yoloair/releases/tag/v1.0

______________________________________________________________________

## 使用🍉

**About the code.** Follow the design principle of [YOLOv5](https://github.com/ultralytics/yolov5).  
The original version was created based on YOLOv5(v6.1)

### 安装

在**Python>=3.7.0** 的环境中克隆版本仓并安装 requirements.txt，包括**PyTorch>=1.7**。

```bash
$ git clone https://github.com/iscyy/yoloair.git  # 克隆
$ cd YOLOAir
$ pip install -r requirements.txt  # 安装
```

### 训练

```bash
$ python train.py --data coco128.yaml --cfg configs/yolov5/yolov5s.yaml #默认为yolo
```

### 推理

`detect.py` 在各种数据源上运行推理, 并将检测结果保存到 `runs/detect` 目录。

```bash
$ python detect.py --source 0  # 网络摄像头
                          img.jpg  # 图像
                          vid.mp4  # 视频
                          path/  # 文件夹
                          path/*.jpg  # glob
```

### 融合
如果您使用不同模型来推理数据集，则可以使用 wbf.py文件 通过加权框融合来集成结果。
您只需要在 wbf.py文件 中设置 img 路径和 txt 路径。
```bash
$ python wbf.py
```
______________________________________________________________________

<<<<<<< HEAD
=======
### 论文分享 <img title="" src="https://user-images.githubusercontent.com/48054808/157800467-2a9946ad-30d1-49a9-b9db-ba33413d9c90.png" alt="" width="20">

FightingCV公众号每天分享前沿论文动态  
(公众号回复加群,添加小助手加交流群)      
______________________________________________________________________
>>>>>>> e9a2e2e2

### Performance
| Model                                                                                                | size<br><sup>(pixels) | mAP<sup>val<br>0.5:0.95 | mAP<sup>val<br>0.5 | Speed<br><sup>CPU b1<br>(ms) | Speed<br><sup>V100 b1<br>(ms) | Speed<br><sup>V100 b32<br>(ms) | params<br><sup>(M) | FLOPs<br><sup>@640 (B) | Weights
|------------------------------------------------------------------------------------------------------|-----------------------|-------------------------|--------------------|------------------------------|-------------------------------|--------------------------------|--------------------|------------------------|------------------------|
| YOLOv5n                   | 640                   | 28.0                    | 45.7               | **45**                       | **6.3**                       | **0.6**                        | **1.9**            | **4.5**                | [YOLOv5n](https://github.com/ultralytics/yolov5/releases/download/v6.1/yolov5n.pt)
| YOLOv5s                   | 640                   | 37.4                    | 56.8               | 98                           | 6.4                           | 0.9                            | 7.2                | 16.5                   | [YOLOv5s](https://github.com/ultralytics/yolov5/releases/download/v6.1/yolov5s.pt)
| YOLOv5m                   | 640                   | 45.4                    | 64.1               | 224                          | 8.2                           | 1.7                            | 21.2               | 49.0                   | [YOLOv5m](https://github.com/ultralytics/yolov5/releases/download/v6.1/yolov5m.pt)
| YOLOv5l                   | 640                   | 49.0                    | 67.3               | 430                          | 10.1                          | 2.7                            | 46.5               | 109.1                  | [YOLOv5l](https://github.com/ultralytics/yolov5/releases/download/v6.1/yolov5l.pt)
| YOLOv5x                   | 640                   | 50.7                    | 68.9               | 766                          | 12.1                          | 4.8                            | 86.7               | 205.7                  | [YOLOv5x](https://github.com/ultralytics/yolov5/releases/download/v6.1/yolov5x.pt)
|                                                                                                      |                       |                         |                    |                              |                               |                                |                    |                        |
| YOLOv5n6                 | 1280                  | 36.0                    | 54.4               | 153                          | 8.1                           | 2.1                            | 3.2                | 4.6                    |[YOLOv5n6](https://github.com/ultralytics/yolov5/releases/download/v6.1/yolov5n6.pt)
| YOLOv5s6                 | 1280                  | 44.8                    | 63.7               | 385                          | 8.2                           | 3.6                            | 12.6               | 16.8                   |[YOLOv5s6](https://github.com/ultralytics/yolov5/releases/download/v6.1/yolov5s6.pt)
| YOLOv5m6                 | 1280                  | 51.3                    | 69.3               | 887                          | 11.1                          | 6.8                            | 35.7               | 50.0                   |[YOLOv5m6](https://github.com/ultralytics/yolov5/releases/download/v6.1/yolov5m6.pt)
| YOLOv5l6                 | 1280                  | 53.7                    | 71.3               | 1784                         | 15.8                          | 10.5                           | 76.8               | 111.4                  |[YOLOv5l6](https://github.com/ultralytics/yolov5/releases/download/v6.1/yolov5l6.pt)
| YOLOv5x6<br>+ TTA | 1280<br>1536          | 55.0<br>**55.8**        | 72.7<br>**72.7**   | 3136<br>-                    | 26.2<br>-                     | 19.4<br>-                      | 140.7<br>-         | 209.8<br>-             |[YOLOv5x6](https://github.com/ultralytics/yolov5/releases/download/v6.1/yolov5x6.pt)

<details><summary> <b>Expand</b> </summary>

* The original version was created based on YOLOv5(6.1)

</details>

______________________________________________________________________

| Model                                                                                                | size<br><sup>(pixels) | mAP<sup>val<br>0.5:0.95 | mAP<sup>val<br>0.5 | deconv kernel size<br><sup> | Speed<br><sup>V100 b1<br>(ms) | Speed<br><sup>V100 b32<br>(ms) | params<br><sup>(M) | FLOPs<br><sup>@640 (B) |
|------------------------------------------------------------------------------------------------------|-----------------------|-------------------------|--------------------|------------------------------|-------------------------------|--------------------------------|--------------------|------------------------|
| YOLOv5s                   | 640                   | 33.7                    | 52.9               | -                       | **5.6**                       | **2.2**                        | **7.23**            | **16.5**                |
| YOLOv5s-deconv-exp1                   | 640                   | 33.4                    | 52.5               | 2                       | **5.6**                       | 2.4                        | 7.55            | 18.2                |
| YOLOv5s-deconv-exp2                   | 640                   | **34.7**                    | **54.2**               | 4                           | 5.8                           | 2.5                            | 8.54                | 23.2                   |
<details><summary> <b>Expand</b> </summary>

* The training process depends on 4xV100 GPU
```
# train
python -m torch.distributed.run --nproc_per_node 4 train.py --device 0,1,2,3 --data data/coco.yaml --hyp data/hyps/hyp.scratch-low.yaml  --cfg path/to/model.yaml --batch 512 --epochs 300 --weights ''
# val
python val.py --verbose --data data/coco.yaml --conf 0.001 --iou 0.65 --batch 1 --weights path/to/model.pt
```
* There is a gap between the mAP of YOLOv5s and the official one, here is just for comparison
</details>

______________________________________________________________________

| Model                                                                                                | size<br><sup>(pixels) | mAP<sup>val<br>0.5:0.95 | mAP<sup>val<br>0.5 | params<br><sup>(M) | FLOPs<br><sup>@640 (B) |
|------------------------------------------------------------------------------------------------------|-----------------------|-------------------------|--------------------------------|--------------------|------------------------|
| YOLOv5s                   | 640                   | 37.4                       | 56.6                        | **7.226**            | **16.5**                |
| YOLOv5s-deconv             | 640                   | **37.8**                       | **57.1**                        | 7.232            | **16.5**                |

<details><summary> <b>Expand</b> </summary>

* tested the 4x4 depthwise-separable deconv by setting the groups as input_channel
* their params number and FLOPS are nearly the same while the new model's mAP is about 0.4 higher than the origin.
</details>

______________________________________________________________________

| Model                                                                                                | size<br><sup>(pixels) | mAP<sup>val<br>0.5:0.95 | mAP<sup>val<br>0.5 | params<br><sup>(M) | FLOPs<br><sup>@640 (B) |
|------------------------------------------------------------------------------------------------------|-----------------------|-------------------------|--------------------------------|--------------------|------------------------|
| YOLOv5s                   | 640                   | 37.2                       | 56.0                        | **7.2**            | **16.5**                |
| YOLOv5s-C3GC-backbone             | 640                   | **37.7**                       | **57.3**                        | 7.5            | 16.8                |

<details><summary> <b>Expand</b> </summary>

* The original version was created based on YOLOv5-6.0
</details>

______________________________________________________________________


### YOLOv5教程✨
与YOLOv5框架同步

- [训练自定义数据](https://github.com/ultralytics/yolov5/wiki/Train-Custom-Data)  🚀 推荐
- [获得最佳训练效果的技巧](https://github.com/ultralytics/yolov5/wiki/Tips-for-Best-Training-Results)  ☘️ 推荐
- [使用 Weights & Biases 记录实验](https://github.com/ultralytics/yolov5/issues/1289)  🌟 新
- [Roboflow：数据集、标签和主动学习](https://github.com/ultralytics/yolov5/issues/4975)  🌟 新
- [多GPU训练](https://github.com/ultralytics/yolov5/issues/475)
- [PyTorch Hub](https://github.com/ultralytics/yolov5/issues/36)  ⭐ 新
- [TFLite, ONNX, CoreML, TensorRT 导出](https://github.com/ultralytics/yolov5/issues/251) 🚀
- [测试时数据增强 (TTA)](https://github.com/ultralytics/yolov5/issues/303)
- [模型集成](https://github.com/ultralytics/yolov5/issues/318)
- [模型剪枝/稀疏性](https://github.com/ultralytics/yolov5/issues/304)
- [超参数进化](https://github.com/ultralytics/yolov5/issues/607)
- [带有冻结层的迁移学习](https://github.com/ultralytics/yolov5/issues/1314) ⭐ 新
- [架构概要](https://github.com/ultralytics/yolov5/issues/6998) ⭐ 新

______________________________________________________________________

### 论文分享

FightingCV公众号每天分享前沿论文动态 
______________________________________________________________________

### 未来增强✨
后续会持续建设和完善 YOLOAir 生态  
<<<<<<< HEAD
完善集成更多 YOLO 系列模型，持续结合不同模块，构建更多不同网络模型  
=======
完善集成更多 YOLOv5 系列模型，持续结合不同模块，构建更多不同网络模型  
>>>>>>> e9a2e2e2
横向拓展和引入关联技术等等   

______________________________________________________________________

## Citation✨

```python
@article{2022yoloair,
  title={{YOLOAir}: Makes improvements easy again},
  author={iscyy},
  repo={github https://github.com/iscyy/yoloair},
  year={2022}
}
```

## Statement
<details><summary> <b>Expand</b> </summary>

* The content of this site is only for sharing notes. If some content is infringing, please sending email.

* If you have any question, please discuss with me by sending email.
</details>

## Acknowledgements

<details><summary> <b>Expand</b> </summary>

[https://github.com/ultralytics/yolov5](https://github.com/ultralytics/yolov5)  
[https://github.com/ultralytics/yolov3](https://github.com/ultralytics/yolov3)  
[https://github.com/WongKinYiu/PyTorch_YOLOv4](https://github.com/WongKinYiu/PyTorch_YOLOv4)  
[https://github.com/WongKinYiu/ScaledYOLOv4](https://github.com/WongKinYiu/ScaledYOLOv4)   
[https://github.com/meituan/YOLOv6](https://github.com/meituan/YOLOv6)  
[https://github.com/WongKinYiu/yolov7](https://github.com/WongKinYiu/yolov7)  
[https://github.com/WongKinYiu/yolor](https://github.com/WongKinYiu/yolor)   
[https://github.com/xmu-xiaoma666/External-Attention-pytorch](https://github.com/xmu-xiaoma666/External-Attention-pytorch)  
[https://gitee.com/SearchSource/yolov5_yolox](https://gitee.com/SearchSource/yolov5_yolox)  
[https://github.com/Krasjet-Yu/YOLO-FaceV2](https://github.com/Krasjet-Yu/YOLO-FaceV2)  
[https://github.com/positive666/yolov5_research/](https://github.com/positive666/yolov5_research)  
[https://github.com/ppogg/YOLOv5-Lite](https://github.com/ppogg/YOLOv5-Lite)  
[https://github.com/Gumpest/YOLOv5-Multibackbone](https://github.com/Gumpest/YOLOv5-Multibackbone-Compression)  

</details><|MERGE_RESOLUTION|>--- conflicted
+++ resolved
@@ -1,17 +1,3 @@
-<<<<<<< HEAD
-## YOLO Air : Makes improvements easy again
-
-#### News
-手把手改进YOLO系列: 全面改进篇更新🔗：
-[点击查看详情🚀 - 更多更全更新颖·《原创》·《最新》· 手把手改进YOLO系列详细教程(包括改进原理以及改进源代码 · 改进有效涨点)📚](https://github.com/iscyy/yoloair/wiki/Improved-tutorial-presentation)
-
-更新 [🔗 YOLOAir2](https://github.com/iscyy/yoloair2) 目标检测代码库 ☁️💡🎈
-- **Based on the YOLOv7 framework, Pure for improving YOLOv7**
-
-- [YOLOAir2 ](https://github.com/iscyy/yoloair2) is the second version of the YOLOAir series, The framework is based on YOLOv7, including YOLOv7, YOLOv6, YOLOv5, YOLOX, YOLOR, YOLOv4, YOLOv3, Transformer, Attention and Improved-YOLOv7... 
-- As a supplement and perfection of YOLOAir
------
-=======
 ## 全新的 UltralyticsPro 项目来袭🚀
 
 🔥🔥🔥专注于YOLOv8改进，NEW - YOLOv8 🚀 in PyTorch >, Support to improve Backbone, Neck, Head, Loss, IoU, LA, NMS and other modules🚀 Makes YOLOv8 improvements easy again
@@ -54,7 +40,6 @@
 新增Dysample上采样改进点：ICCV2023论文：[Dysample上采样改进](./configs2024/yolov5-other/yolov5-dysample.yaml)
 
 ## YOLO Air : Makes improvements easy again
->>>>>>> e9a2e2e2
 
 <div align="center">
   <p>
@@ -73,17 +58,7 @@
 ![https://github.com/iscyy/yoloair](https://img.shields.io/badge/Support-YOLOv5-red) ![https://github.com/iscyy/yoloair](https://img.shields.io/badge/Support-YOLOv7-brightgreen) ![https://github.com/iscyy/yoloair](https://img.shields.io/badge/Support-YOLOv6-blueviolet) ![https://github.com/iscyy/yoloair](https://img.shields.io/badge/Support-YOLOX-yellow) ![https://github.com/iscyy/yoloair](https://img.shields.io/badge/Support-PPYOLOE-007d65) ![https://github.com/iscyy/yoloair](https://img.shields.io/badge/Support-YOLOv4-green) ![https://github.com/iscyy/yoloair](https://img.shields.io/badge/Support-TOOD-6a6da9) 
 ![https://github.com/iscyy/yoloair](https://img.shields.io/badge/Support-YOLOv3-yellowgreen) ![https://github.com/iscyy/yoloair](https://img.shields.io/badge/Support-YOLOR-lightgrey) ![https://github.com/iscyy/yoloair](https://img.shields.io/badge/Support-Scaled_YOLOv4-ff96b4) ![](https://img.shields.io/badge/Support-Transformer-9cf) ![https://github.com/iscyy/yoloair](https://img.shields.io/badge/Support-PPYOLO-lightgrey) ![https://github.com/iscyy/yoloair](https://img.shields.io/badge/Support-PPYOLOv2-yellowgreen) ![https://github.com/iscyy/yoloair](https://img.shields.io/badge/Support-PPYOLOEPlus-d5c59f) ![https://github.com/iscyy/yoloair](https://img.shields.io/badge/Support-MLP-ff69b4) ![https://github.com/iscyy/yoloair](https://img.shields.io/badge/Support-Attention-green)
 
-[特性🚀](#主要特性) • [使用🍉](#使用) • [文档📒](https://github.com/iscyy/yoloair) • [报告问题🌟](https://github.com/iscyy/yoloair/issues/new) • [更新💪](#-to-do) • [讨论✌️](https://github.com/iscyy/yoloair/discussions)  
-<<<<<<< HEAD
-• [YOLO改进方式教程及原理参考🚀](https://github.com/iscyy/yoloair/wiki/Improved-tutorial-presentation)•
-
-
-=======
-• [YOLO改进方式教程及原理参考🚀](#yolo网络模型具体改进方式教程及原理参考)•
-
-
->>>>>>> e9a2e2e2
-![https://github.com/iscyy/yoloair](https://img-blog.csdnimg.cn/f7045ecc4f90430cafc276540dddd702.gif#pic_center)
+[特性🚀](#主要特性) • [使用🍉](#使用) • [文档📒](https://github.com/iscyy/yoloair) • [报告问题🌟](https://github.com/iscyy/yoloair/issues/new) • [更新💪](#更新-)
 
 </div>
 
@@ -131,7 +106,6 @@
 
 🚀支持更多的网络模型组件
 - 如表
-<<<<<<< HEAD
 
 <details open>
 <div align="center">
@@ -203,79 +177,6 @@
 
 </details>
 
-=======
-
-<details open>
-<div align="center">
-  <b>YOLOAir Structural Module Components</b>
-</div>
-<table align="center">
-  <tbody>
-    <tr align="center" valign="bottom">
-      <td>
-        <b>Backbones</b>
-      </td>
-      <td>
-        <b>Necks</b>
-      </td>
-      <td>
-        <b>Head</b>
-      </td>
-    </tr>
-    <tr valign="top">
-      <td>
-      <ul>
-        <li>CSPDarkNet系列</li>
-        <li>HorNet系列</li>
-        <li>ResNet系列</li>
-        <li>RegNet系列</li>
-        <li>ShuffleNet系列</li>
-        <li>RepLKNet系列</li>
-        <li>MobileNet系列</li>
-        <li>EfficientNet系列</li>
-        <li>ConvNext系列</li>
-        <li>Ghost系列</li>
-        <li>RepVGG系列</li>
-        <li>transformer系列</li>
-      </ul>
-      </td>
-      <td>
-      <ul>
-        <li>PANet</li>
-        <li>RepPAN</li>
-        <li>BiFPN</li>
-        <li>CSPPAN</li>
-        <li>SlimNeck</li>
-        <li>ELANPAN</li>
-        <li>GSNeck</li>
-      </ul>
-      </td>
-      <td>
-        <ul>
-          <li>YOLOv4Head</li>
-          <li>YOLOv5Head</li>
-          <li>YOLOv6 Efficient decoupled head </li>
-          <li>YOLOv7 IDetect Head</li>
-          <li>YOLOv7 IAuxDetect Head</li>
-          <li>YOLOX DetectX Head</li>
-          <li>自适应空间特征融合 检测头ASFF Head</li>
-          <li>YOLOR 隐式学习 Head</li>
-          <li>EH-Head</li>
-          <li>Dual Weighting Head</li>
-          <li>FCOS Head</li>
-          <li>Dynamic Head</li>
-          ...
-        </ul>
-      </td>
-    </tr>
-</td>
-    </tr>
-  </tbody>
-</table>
-
-</details>
-
->>>>>>> e9a2e2e2
 
 <details open>
 <div align="center">
@@ -720,14 +621,16 @@
 ```
 ______________________________________________________________________
 
-<<<<<<< HEAD
-=======
-### 论文分享 <img title="" src="https://user-images.githubusercontent.com/48054808/157800467-2a9946ad-30d1-49a9-b9db-ba33413d9c90.png" alt="" width="20">
-
-FightingCV公众号每天分享前沿论文动态  
-(公众号回复加群,添加小助手加交流群)      
-______________________________________________________________________
->>>>>>> e9a2e2e2
+### 技术交流 <img title="" src="https://user-images.githubusercontent.com/48054808/157800467-2a9946ad-30d1-49a9-b9db-ba33413d9c90.png" alt="" width="20">
+
+|FightingCV公众号|YOLOAir目标检测交流群( 答案:  yoloair )|
+:-------------------------:|:-------------------------:
+<img src='https://p3-juejin.byteimg.com/tos-cn-i-k3u1fbpfcp/b6f5057da9a8410fa22dcc7566548193~tplv-k3u1fbpfcp-watermark.image?' width='200px'>  |  <img src='https://p1-juejin.byteimg.com/tos-cn-i-k3u1fbpfcp/1882e8cf3f804918a043d70de1b70e31~tplv-k3u1fbpfcp-watermark.image' width='200px'> 
+
+- FightingCV每天分享前沿论文动态(公众号回复加群, 添加小助手, 加入微信交流群)  
+
+- YOLOAir目标检测交流群
+______________________________________________________________________
 
 ### Performance
 | Model                                                                                                | size<br><sup>(pixels) | mAP<sup>val<br>0.5:0.95 | mAP<sup>val<br>0.5 | Speed<br><sup>CPU b1<br>(ms) | Speed<br><sup>V100 b1<br>(ms) | Speed<br><sup>V100 b32<br>(ms) | params<br><sup>(M) | FLOPs<br><sup>@640 (B) | Weights
@@ -823,12 +726,9 @@
 
 ### 未来增强✨
 后续会持续建设和完善 YOLOAir 生态  
-<<<<<<< HEAD
 完善集成更多 YOLO 系列模型，持续结合不同模块，构建更多不同网络模型  
-=======
-完善集成更多 YOLOv5 系列模型，持续结合不同模块，构建更多不同网络模型  
->>>>>>> e9a2e2e2
-横向拓展和引入关联技术等等   
+横向拓展和引入关联技术等等  
+跟进：YOLO-mask & YOLO-pose  
 
 ______________________________________________________________________
 
